--- conflicted
+++ resolved
@@ -144,32 +144,6 @@
     DATABASE.put_device_property(cab_name, {'ConfigureEvents':'0'})
 
 
-def customize_interlock_msg(ls, dev_name, index_xi):
-    '''Updates the interlock messages in 'ls' from the Interlock class and
-       device properties for 'dev_name'.
-    '''
-
-    # list of interlock keys
-    key_list = [ 'Interlock'+str(i+1) for i in range(len(index_xi)) ]
-    # interlock properties 'props' are initialized from class properties
-    props = DATABASE.get_class_property('BrukerEC_PS', key_list)
-
-    props_device = DATABASE.get_device_property(dev_name, key_list)
-    for p in props_device.keys():
-        if not props_device[p]:
-            del props_device[p]
-
-    # interlock properties are updated from the device properties
-    props.update(props_device)
-
-    # finally the interlock messages in 'ls' are updated at the indices given
-    # in index_xi
-    for i,index in enumerate(index_xi):
-        key = key_list[i]
-        p = props[key]
-        if len(p)>0:
-            ls[index] = p[0]
-
 class BrukerEC_PS(PS.PowerSupply):
     '''Representing individual power supplies.
     '''
@@ -196,16 +170,6 @@
     def init_device(self, cl=None, name=None):
         PS.PowerSupply.init_device(self, cl, name)
 
-<<<<<<< HEAD
-        def intify(ls):
-            """Converts strings configured in CabMcOx properties into integers.
-            """
-            return tuple(int(x) for x in ls)
-        self.CabMcOn = intify(self.CabMcOn)
-        self.CabMcOff = intify(self.CabMcOff)
-
-=======
->>>>>>> 2ef31391
         # sets up cache of VDQ objects for safely manipulating and accessing
         # read values from within the device itself
         self.cache = dict(
@@ -342,45 +306,11 @@
         else:
             pst = deepcopy(state.REG2PSTYPE[type_code])
 
-<<<<<<< HEAD
-            obj_cmd = 'OBJ='+hex(state.COBJ_MAIN_IREF_SCALED)
-            rs = self.cmd_seq(obj_cmd,'ymax/','xmax/')
-            ymax = float(rs[1])
-            if rs[2].startswith('0x'):
-              xmax = int(rs[2],16)
-            else:
-              xmax = float(rs[2])
-
-            # nominal current is fixed to be the following...
-            # 32 bit signed integer values
-            XNOMINAL = 0x3FFFFFFF
-            # determines the y nominal using the relationship between
-            # xmax and xnominal
-            tri = VDQ(round(XNOMINAL/xmax * ymax),q=AQ_VALID)
-            self.cache['CurrentNominal'] = tri
-
-            if pst.XI:
-                err = pst.ports[0].errors
-                name = self.get_name()
-                customize_interlock_msg(err, name, pst.XI)
-            self.get_nominal_y()
-            # using self.use_waveform is valid here because the
-            # cabinet type is detected when that cabinet device connects
-            # the socket and the Version query above ensure that this has
-            # happened
-            if self.EnableRegulationTuning=='Yes, I know what I am doing.' and self.use_waveforms:
-                self.tuner = tuning.Tuner(self, pst)
-
-            # after this line the pstype is considered fully detected
-            self._pstype = pst
-            self.cab.init_counter += 1
-=======
         if pst is None:
             msg = 'failed to detect suitable PS, port %d has type code %d' \
                 % (self.Port, type_code)
             self.cab.stop()
             raise PS.PS_Exception(msg)
->>>>>>> 2ef31391
 
         # updates messages related to external interlocks
         xi_msg = [ getattr(self,'Interlock%d' % d) for d in range(1,5) ]
@@ -426,8 +356,6 @@
 
             self.update_attr('RegulationFrequency')
 
-<<<<<<< HEAD
-=======
             if self.cab.use_waveforms:
                   wgen = self.update_attr('WaveGeneration')
                   self._attr('WaveGeneration').set_write_value(wgen)
@@ -445,7 +373,6 @@
         self.cab.init_counter += 1
         return self._pstype
 
->>>>>>> 2ef31391
     @PS.ExceptionHandler
     def delete_device(self):
         PS.PowerSupply.delete_device(self)
@@ -537,15 +464,12 @@
             self.cache['Waveform'] = VDQ([], q=AQ_INVALID)
             self.push_vdq('WaveStatus', msg, q=AQ_ALARM)
             traceback.print_exc()
-<<<<<<< HEAD
-=======
 
         except socket.error, err:
             err_msg = str(err)
             self._alarm('waveforms %s' % err_msg)
             ws = load.BASE_MSG+' failed: '+err_msg
             self.push_vdq('WaveStatus', ws, q=AQ_ALARM)
->>>>>>> 2ef31391
 
         # handling generic faults during wave up- and download
         except Exception, exc:
@@ -559,19 +483,6 @@
     def UpdateState(self):
         '''Updates the state of device.
         '''
-<<<<<<< HEAD
-        self.pstype()
-        if not self.cab.all_initialized():
-            return
-
-        self.log.debug('Update State')
-        self._up_start_t = time()
-
-        # resets alarms
-        self.alarms.clear()
-
-=======
->>>>>>> 2ef31391
         try:
             STAT = self.STAT
             # resets alarms
@@ -585,7 +496,7 @@
                 if cab.comm._exc_msg:
                     STAT.COMM_ERROR(self.cab.comm._exc_msg)
                 else:
-                    msg = 'no connection to control unit' + str(cab.host)
+                    msg = 'no connection to control unit ' + str(cab.host)
                     STAT.COMM_ERROR(msg)
                 return
 
@@ -638,7 +549,7 @@
                 self.ERR_CODE[idx] = code = cab.checked_command(port, 'STA/')
                 mod_msg = bit_filter_msg(code, mod.errors)
                 if MODULENUM>1:
-                    alarms += [ mod.name+' '+ m for m in mod_msg ]
+                    alarms += [ '['+mod.name+'] '+ m for m in mod_msg ]
                 else:
                     alarms += mod_msg
             self.update_attr('ErrorCode')
@@ -666,21 +577,6 @@
             elif STC in t.states_switch_off:
                 STAT.SWITCHING_OFF()
 
-<<<<<<< HEAD
-            elif CAB_MC in self.CabMcOn:
-                step = CAB_MC-self.CabMcOn[0]
-                self.STAT.SWITCHING_ON("%d" % step, ramp_mode)
-
-            elif CAB_MC in self.CabMcOff:
-                step = CAB_MC-self.CabMcOff[0]
-                self.STAT.SWITCHING_OFF("%d" % step, ramp_mode)
-
-            elif CAB_STAT:
-                c = CAB_STAT[0:2]
-                if ramp_mode:
-                    c.append(c[1]+', '+ramp_mode)
-                self.STAT.set_stat2( *c  )
-=======
             elif cab.stat:
                 te,tus = cab.stat[0:2]
                 if te==Tg.DevState.STANDBY or te==Tg.DevState.ON:
@@ -691,7 +587,6 @@
 
                 else:
                     STAT.OFF(extra=tus)
->>>>>>> 2ef31391
 
             else:
                 STAT.OFF()
@@ -699,12 +594,9 @@
         except cabinet.CanBusTimeout, m:
             STAT.COMM_FAULT(m)
 
-<<<<<<< HEAD
-=======
         except PS.PS_Exception, exc:
             self._alarm(str(exc))
 
->>>>>>> 2ef31391
         finally:
             errors = UniqList()
             errors += self.faults
@@ -715,12 +607,6 @@
             self._up_diff_t = self._up_end_t-self._up_start_t
 
     @PS.CommandExc
-<<<<<<< HEAD
-    def Off(self):
-        self.cab.switch_power(self.Port, self.DCP_Bit)
-
-    @PS.CommandExc
-=======
     def CabinetOn(self):
         self.cab.power_on()
 
@@ -739,7 +625,6 @@
         self.cab.switch_power(self.Port, self.DCP_Bit, qstat=qstat)
 
     @PS.CommandExc
->>>>>>> 2ef31391
     def On(self):
         # uses 'local' trigger mode
         if not self.wavl.busy:
@@ -767,15 +652,9 @@
         if 'Waveform' in self.cache:
             del self.cache['Waveform']
         n = self.update_attr('WaveLength')
-<<<<<<< HEAD
-        ul = self.wave_load = wavl.Upload(self.Port, n)
-        self.push_changing('WaveLength')
-        self.push_changing('WaveDuration')
-=======
         ul = self.wave_load= wavl.Upload(self.Port, n)
         self.push_vdq('WaveLength', q=AQ_CHANGING)
         self.push_vdq('WaveDuration', q=AQ_CHANGING)
->>>>>>> 2ef31391
         self.push_vdq('WaveStatus', ul.BASE_MSG+' pending', q=AQ_CHANGING)
 
     @PS.CommandExc
@@ -790,16 +669,11 @@
                 return int(rs[1],16)
 
     def obj_vdq(self, cobj, idx=0, conv=float):
-<<<<<<< HEAD
-        port = self.Port+idx
-        self.log.debug('obj_vdq %4x port %d, %d', cobj, self.Port, port)
-=======
         if self.wavl.busy:
             msg = 'obj_vdq: unable to read %04x while %s' % (cobj, self.wavl.busy)
             raise PS.PS_Exception(msg)
 
         port = self.Port+idx
->>>>>>> 2ef31391
         rs = self.cab.command_seq(port, 'OBJ=%d' % cobj, 'VAL/')
         if rs[0]=='*':
             raise PS.PS_Exception('time out or undefined can bus object %x' % cobj)
@@ -833,11 +707,7 @@
             c = codes[idx] = self.cab.command(port, 'STC/')
         return " ".join(codes)
 
-<<<<<<< HEAD
-    #### Attributes ####
-=======
     ## is_xyz functions ##
->>>>>>> 2ef31391
     def is_dc_mode(self):
         return not self.value('WaveGeneration', dflt=False)
 
@@ -890,8 +760,6 @@
         return vdq
 
     @PS.AttrExc
-<<<<<<< HEAD
-=======
     def read_Current(self, attr):
         self.vdq('Current').set_attr(attr)
 
@@ -909,20 +777,14 @@
         return VDQ(delta,t,q)
 
     @PS.AttrExc
->>>>>>> 2ef31391
     def read_Version(self, attr):
         self.vdq_set(attr)
 
     def query_Voltage(self):
-<<<<<<< HEAD
-        self.log.debug('query voltage')
-        return self.pstype().query_Voltage(self)
-=======
         if self.is_dc_mode():
             return self.pstype().query_Voltage(self)
         else:
             return VDQ(0.0, q=AQ_INVALID)
->>>>>>> 2ef31391
 
     def query_CurrentNominal(self):
         self.pstype()
@@ -935,18 +797,9 @@
     def query_Waveform(self):
         if 'Waveform' in self.cache:
             vdq = self.cache['Waveform']
-<<<<<<< HEAD
-            vdq.quality = AQ_CHANGING
-            return vdq
-
-        # if not an upload is initiated
-        elif self.wave_load is None:
-            self.UploadWaveform()
-=======
             if self.wave_load:
                 vdq.quality = AQ_CHANGING
         else:
->>>>>>> 2ef31391
             vdq = self.cache['Waveform'] = VDQ([], q=AQ_INVALID)
             # if no upload was initiated so far, start one now
             # possibly this should be done by the init_device thing
@@ -989,8 +842,6 @@
                 msg = fun
             raise WaveDisabled(msg)
 
-<<<<<<< HEAD
-=======
     ### Wave Attributes ###
     @PS.AttrExc
     def write_WaveGeneration(self, attr):
@@ -1005,7 +856,6 @@
         if val:
             self.push_vdq('Voltage', q=AQ_INVALID)
 
->>>>>>> 2ef31391
     @PS.AttrExc
     def write_WaveX(self,attr):
         self._check_use_waveforms('WaveX')
@@ -1077,56 +927,6 @@
         ix = tuple( dt*r for r in xrange(n) )
         return ix
 
-<<<<<<< HEAD
-    def query_Writeable(self):
-        return self.value('WaveGeneration') and self.is_power_on() and self.value('TriggerMask')==0
-
-    def ramp_off(self):
-        if 'TriggerMask' in self.cache:
-            vdq = self.vdq('TriggerMask')
-            if vdq.quality==AQ_INVALID:
-                return DevState.UNKNOWN
-            elif vdq.value in (0,1):
-                return 0
-            else:
-                return vdq.value
-        else:
-            return DevState.UNKNOWN
-
-    def ramp_restore(self, old_state):
-        if old_state is DevState.UNKNOWN:
-            return
-        else:
-            attr = PS.PseudoAttr('TriggerMask')
-            attr.write_value = old_state
-            self.write_TriggerMask(attr)
-
-    def check_waveform_input(self, x):
-        # does nothing currently
-        return
-
-    def push_changing(self, aname, new_value=None):
-        '''Pushes a new change event for aname with quality == CHANGING
-        '''
-        if aname in self.cache:
-            vdq = self.vdq(aname)
-        elif new_value is None:
-            try:
-                vdq = self.vdq(aname)
-            except PS.PS_Exception, exc:
-                self.log.warn(exc, exc_info=1)
-                return
-        else:
-            vdq = VDQ(new_value)
-
-        if not new_value is None:
-            vdq.value = new_value
-        vdq.quality = AQ_CHANGING
-        self.push_change_event(aname, *vdq.triple)
-        return vdq
-
-=======
->>>>>>> 2ef31391
     @PS.AttrExc
     def read_Errors(self, attr):
         attr.set_value(self.__errors)
@@ -1134,51 +934,17 @@
     def query_Errors(self):
         return VDQ(self.__errors, q=AQ_VALID)
 
-<<<<<<< HEAD
-=======
     def check_waveform_input(self, wave):
         # checks whether input wave could cause problems for the power supply
         # currently no check is defined
         return
 
->>>>>>> 2ef31391
     @PS.AttrExc
     def write_Waveform(self, wattr):
         self._check_use_waveforms('attribute Waveform')
         if not self.value('RemoteMode'):
             raise PS.PS_Exception('no waveform download when in local mode')
 
-<<<<<<< HEAD
-        old_ramp_state = self.ramp_off()
-        try:
-            waveform = wattr.get_write_value()
-            self.check_waveform_input(waveform)
-            PT = wavl.PT_NOMINAL
-            YBOTTOM, I_nominal = self.get_nominal_y()
-            raw_data = tuple( int( (y*PT)/I_nominal ) for y in waveform )
-            dl = self.wave_load = wavl.Download(self.Port, waveform, raw_data)
-            ix = self.get_regulation_x(n=len(waveform))
-
-            self.cache['WaveX'] = VDQ(ix, q=AQ_CHANGING)
-            self.cache['WaveY'] = self.push_changing('Waveform', waveform)
-            self.push_changing('WaveLength')
-            self.push_changing('WaveDuration')
-            self.push_changing('WaveStatus', dl.BASE_MSG+' pending')
-
-            # finally record for later use
-            # self.store_wave()
-            return
-        finally:
-            self.ramp_restore(old_ramp_state)
-
-    @PS.CommandExc
-    def CabinetOn(self):
-        self.cab.power_on()
-
-    @PS.CommandExc
-    def CabinetOff(self):
-        self.cab.power_off()
-=======
         waveform = wattr.get_write_value()
         self.check_waveform_input(waveform)
         YBOTTOM, I_nominal = self.get_nominal_y()
@@ -1203,7 +969,6 @@
             self._write('TriggerMask', 0)
         else:
             self.cmd('DCP=0')
->>>>>>> 2ef31391
 
     def query_ErrorCode(self):
         e0 = self.ERR_CODE[0]
@@ -1323,40 +1088,17 @@
         self.vdq_set(attr)
 
     @PS.AttrExc
-<<<<<<< HEAD
-=======
     def read_WaveId(self, attr):
         self._check_use_waveforms('attribute '+attr.get_name())
         self.vdq_set(attr)
 
     @PS.AttrExc
->>>>>>> 2ef31391
     def write_TriggerMask(self, attr):
         self._check_use_waveforms('attribute '+attr.get_name())
         value = attr.get_write_value()
         self.write_ec_attribute(attr, 'WTR', str)
         self.cache['TriggerMask'] = VDQ(value, q=AQ_VALID)
 
-    @PS.AttrExc
-    def read_CurrentSetpoint(self, attr):
-        Iset = self.value('CurrentSetpoint')
-        attr.set_value(Iset)
-        attr.set_write_value(Iset)
-
-    @PS.AttrExc
-    def read_Current(self, attr):
-        I = self.value('Current')
-        Iset = self.value('CurrentSetpoint')
-        attr.set_value(I)
-        attr.set_write_value(Iset)
-
-    @PS.AttrExc
-    def write_Current(self, wattr):
-        Iset = wattr.get_write_value()
-        self.write_ec_attribute(wattr, 'CUR', repr)
-        self.cache['CurrentSetpoint'] = VDQ(Iset, AQ_VALID)
-        self._attr('CurrentSetpoint').set_write_value(Iset)
-
     def query_TriggerMask(self):
         if 'TriggerMask' in self.cache:
             return self.cache['TriggerMask']
@@ -1402,17 +1144,6 @@
             'indicates whether regulation parameters related attributes are supported or not',
             False
         ],
-<<<<<<< HEAD
-        'CabMcOn' : [ DevVarStringArray,
-            'state machine codes of relay board when switching power converter ON',
-            []
-        ],
-        'CabMcOff' : [ DevVarStringArray,
-            'state machine codes of relay board when switching power converter OFF',
-            []
-        ]
-=======
->>>>>>> 2ef31391
     })
     device_property_list['RegulationFrequency'] = [ DevDouble,
         'regulation frequency as calibrated',
@@ -1422,27 +1153,15 @@
 
 
     attr_list = PS.gen_attr_list(max_err=100, opt=('Resistance',))
-<<<<<<< HEAD
-    # disabled
-    if 0:
-      attr_list['Iwave'] = [[DevDouble, SPECTRUM, READ_WRITE, wavl.MAX_WAVE_LEN] ,{
-=======
     attr_list['WaveX'] = [[DevDouble, SPECTRUM, READ_WRITE, wavl.MAX_WAVE_LEN] ,{
         'description' : 'abscissa of wave as written by the user'
     }]
     # disabled
     attr_list['Iwave'] = [[DevDouble, SPECTRUM, READ, wavl.MAX_WAVE_LEN] ,{
->>>>>>> 2ef31391
 	  'description' : '''direct read and write access to wave up- and download values.
   Read and writing this attribute can take longer than the usual 3 seconds timeout.
 	  '''
       }]
-<<<<<<< HEAD
-#    attr_list['WaveX'] = [[DevDouble, SPECTRUM, READ_WRITE, wavl.MAX_WAVE_LEN] ,{
-#        'description' : 'abscissa of wave as written by the user'
-#    }]
-=======
->>>>>>> 2ef31391
 #    attr_list['WaveY'] = [[DevDouble, SPECTRUM, READ_WRITE, wavl.MAX_WAVE_LEN] ,{
 #        'description' : 'y-data '
 #        }]
@@ -1451,7 +1170,7 @@
     attr_list['Version'] = [[DevShort, SPECTRUM, READ, 3] , {
         'description' : 'software version object: type, revision, release (0=Beta, 1=Release)'
         } ]
-    cmd_list = PS.gen_cmd_list(opt=('UpdateState','Command'))
+    cmd_list = PS.gen_cmd_list(opt=(,'Command'))
 
 factory.start(BrukerEC_PS,BrukerEC_PS_Class)
 # factory.add_mnemonic('On', 'DCP', tp=DevBoolean)
@@ -1468,11 +1187,7 @@
     extra={'format' : FMT},
 )
 
-<<<<<<< HEAD
-factory.add_ec_attr('Current', 'ADC', rw=READ_WRITE,
-=======
 factory.add_ec_attr('Current', 'ADC', rw=READ,
->>>>>>> 2ef31391
     extra={'format' : FMT}
 )
 factory.add_ec_attr('CurrentRamp', 'RTC', rw=READ_WRITE,
@@ -1517,12 +1232,8 @@
             'unit':'*'
         },
 )
-<<<<<<< HEAD
-factory.add_attribute('WaveStatus', tp=DevString)
-=======
 factory.add_attribute('WaveStatus', tp=DevString, extra=dict(label='Status'))
 factory.add_attribute('WaveName', rw=READ_WRITE, tp=DevString, extra=dict(Memorized=True, label='Ramp'))
->>>>>>> 2ef31391
 
 factory.add_cmd('ObjInt',
     [DevShort,'cobj id to read'],
@@ -1616,7 +1327,9 @@
         self._RemoteMode = VDQ(False, time(), AQ_INVALID)
 
         self.cab.updater.add(self.UpdateState)
-        self.UpdateState()
+        xi_msg = [ getattr(self,'Interlock%d' % d) for d in range(1,5) ]
+        self.cab.customize_xi(xi_msg)
+
         self.cab.start()
 
     @PS.ExceptionHandler
@@ -1662,11 +1375,6 @@
     def restart_bsw_tcp(self):
         '''restarts bsw tcp repeater.
         '''
-<<<<<<< HEAD
-        self.cab.reconnect()
-        if self.cab.use_waveforms:
-            self.wavl.reconnect()
-=======
         # assures that between two restart attempts elapses more than 10 seconds
         if self.restart_bsw_tcp_last_attempt_t+10.0 >= time():
             return
@@ -1681,16 +1389,11 @@
             return True
         except Exception:
             self.log.error('while trying to restart bsw server', exc_info=1)
->>>>>>> 2ef31391
 
     @PS.CommandExc
     def UpdateState(self):
         cab = self.cab
         try:
-<<<<<<< HEAD
-            self.log.debug('update state %s',self.get_name())
-            self.reconnect()
-=======
             if not self.cab.reconnect():
                 if cab.comm._exc_msg:
                     self.STAT.COMM_ERROR(self.cab.comm._exc_msg)
@@ -1703,7 +1406,6 @@
             self.push_change_event('MachineState', cab.state_id, t0, AQ_VALID)
             self._ErrorCode = VDQ(code, t0, q=AQ_VALID)
             self.push_change_event('ErrorCode', *self._ErrorCode.triple)
->>>>>>> 2ef31391
             self.alarms.clear()
             self.alarms += cab.get_alarms()
             if self.alarms:
@@ -1712,11 +1414,6 @@
                 self.STAT.set_stat2(*cab.stat)
 
         except socket.timeout:
-<<<<<<< HEAD
-            self.STAT.set_stat2(DevState.ALARM, 'communication timeout')
-            raise
-
-=======
             self.STAT.COMM_ERROR('%s timed out' % cab.comm.host)
 
         except socket.error, err:
@@ -1735,7 +1432,6 @@
                 self.STAT.COMM_FAULT(str(err))
                 return
 
->>>>>>> 2ef31391
     @PS.CommandExc
     def Command(self, command_list):
         '''Executes a list of EC commands, returing a list of responses for
@@ -1751,11 +1447,7 @@
         cl.append(cmd_prt)
         rls = self.cab.command_seq(port, *cl)[:-1]
         # executes a PRT that resets the port to the original one
-<<<<<<< HEAD
-        self.cab.command(port)
-=======
         self.cab.command_seq(port)
->>>>>>> 2ef31391
         return rls
 
     cmd_seq = BrukerEC_PS.__dict__['cmd_seq']
@@ -1769,36 +1461,8 @@
         self.cab.power_off()
 
     @PS.CommandExc
-<<<<<<< HEAD
-    def Uptime(self):
-        tel = telnetlib.Telnet(self.IpAddress)
-        tel.write('uptime\n')
-        up = tel.read_line()
-        return up
-
-    @PS.CommandExc
-    def Tel(self, commands):
-        tel = telnetlib.Telnet(self.IpAddress, timeout=2.5)
-        PS1 = '# '
-        tel.read_until(PS1)
-        ret = ''
-        for c in commands:
-          tel.write(c+'\n')
-          ret += tel.read_until(PS1)
-        tel.write('exit\n')
-        ret += tel.read_all()
-        ret = ret[:-10]
-        # sometimes the exit command is contained in the output, sometimes not.
-        self.log.debug('telnet> %r return %r', commands, ret)
-        return ret
-
-    @PS.CommandExc
-    def Reboot(self):
-        telnetlib.Telnet(self.IpAddress).write('reboot')
-=======
     def Tel(self, commands):
         return self.cab.telnet(commands)
->>>>>>> 2ef31391
 
     @PS.CommandExc
     def RebootControlUnit(self):
@@ -1829,11 +1493,7 @@
 
 class BrukerEC_Cabinet_Class(PS.PowerSupply_Class):
 
-<<<<<<< HEAD
-    class_property_list = {}
-=======
     class_property_list = PS.gen_property_list(XI=4)
->>>>>>> 2ef31391
 
     device_property_list = PS.gen_property_list( ('IpAddress',),cpl=class_property_list)
     device_property_list.update({
