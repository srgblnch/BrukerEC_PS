--- conflicted
+++ resolved
@@ -19,15 +19,7 @@
 
         @PS.AttrExc
         def read_RegulationTuneable(inst, attr):
-<<<<<<< HEAD
-            if inst.tuner:
-                value = attr.get_write_value()
-                attr.set_value(value)
-            else:
-                attr.set_quality(PS.AQ_INVALID)
-=======
             attr.set_value(self.writeable)
->>>>>>> 2ef31391
 
         @PS.AttrExc
         def write_RegulationTuneable(inst, attr):
@@ -38,15 +30,12 @@
         self.impl.add_attribute(attr,
             r_meth=read_RegulationTuneable,
             w_meth=write_RegulationTuneable)
-<<<<<<< HEAD
-=======
         while True:
             try:
                 self.impl.set_change_event('RegulationTuneable', True)
                 break
             except ValueError:
                 traceback.print_exc()
->>>>>>> 2ef31391
         aprop = Tg.UserDefaultAttrProp()
         aprop.set_description('whether modifying parameters related to regulation loop should be allowed or not. only set this to true when you really, really know what you are doing AND have a backup.')
         attr.set_default_properties(aprop)
@@ -74,9 +63,6 @@
         index = rp.index+slave_index
         @PS.AttrExc
         def read_f(inst, attr):
-            if not inst.cab.all_initialized():
-                attr.set_quality(PS.AQ_INVALID)
-                return
             inst.obj_vdq(rp.cobj, index).set_attr(attr)
 
         @PS.AttrExc
