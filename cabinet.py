--- conflicted
+++ resolved
@@ -8,13 +8,6 @@
 from time import time, sleep
 import telnetlib
 import logging
-<<<<<<< HEAD
-from PyTango import Except, DevFailed, DevState
-
-from ps_util import txt, FriendlySocket, UniqList, bit_filter_msg, nop
-import ps_standard as PS
-=======
->>>>>>> 2ef31391
 from copy import copy
 import traceback
 from collections import deque
@@ -53,14 +46,11 @@
 
 CAB_READY = 'cabinet ready'
 
-<<<<<<< HEAD
-=======
 # how often commands shall be attempted
 COMMAND_RETRY = 3
 
 SOCKET_CONNECTION_REFUSED = 111
 
->>>>>>> 2ef31391
 def instance():
     global _CAB
     if not _CAB:
@@ -75,11 +65,7 @@
         self.register = []
         self.busy = Event()
         self.running = True
-<<<<<<< HEAD
-        self.throttle = 0.5
-=======
         self.throttle = 0.2
->>>>>>> 2ef31391
         self.cycle = 0
         self.last_exc = None
         self.update_t = None
@@ -154,12 +140,8 @@
     # the default (None) indicates that there is no relay board in the system
     # and the functionality is provided by the relay board
     errors = None
-<<<<<<< HEAD
-    state_id = None
-=======
     # when CAN bus hangs this flag will be true
     # reset it by explicit assignment or by calling update_state
->>>>>>> 2ef31391
 
     def __init__(self):
         self.can_hang = {}
@@ -175,13 +157,6 @@
         # only true when the cabinet is ON
 
         self.desc = 'generic'
-<<<<<<< HEAD
-        self.stat = None
-        self.init_counter = 0
-
-    def all_initialized(self):
-        return self.init_counter==len(self.updater.register)
-=======
         self.stat = (DevState.UNKNOWN, 'unknown')
         self.command_queue = deque()
 
@@ -190,6 +165,7 @@
         self.command_canbus_timeout = 0
         self.command_timeout = 0
         self.__log = None
+        self.telnet_connection = None
 
     def set_logger(self, l):
         self.__log = l
@@ -198,7 +174,6 @@
     log = property( lambda self: self.__log, set_logger )
 
     is_connected = property(lambda self: self.comm.is_connected)
->>>>>>> 2ef31391
 
     def start(self):
         self.updater.start()
@@ -222,11 +197,6 @@
         self.comm.connect(host, DEFAULT_EC_PORT, connect=False)
         self.type_hint = type_hint
 
-<<<<<<< HEAD
-    def reconnect(self):
-        '''Tries to etablish connection with 'host' (if configured).
-           Returns True if the connection status went from down to up
-=======
     def restart_bsw_tcp(self):
         self.log.info('restart_bsw_tcp stub does nothing')
 
@@ -252,7 +222,6 @@
     def reconnect_core(self):
         '''Ensures that a connection with 'host' (if configured) is etablished
            Raising an exception if fails
->>>>>>> 2ef31391
         '''
         self.comm.reconnect()
 
@@ -276,13 +245,13 @@
             pst = self.type_hint
 
         self.init_counter += 1
-<<<<<<< HEAD
-        # decides type of cabinet based on first PS it control
-=======
         # re-assigns __class__ only if execution was successful
->>>>>>> 2ef31391
         self.__class__, self.desc = CAB_CT[pst]
         return self.is_connected
+
+    def customize_xi(self, interlocks):
+        # standard cabinet has not external interlocks
+        pass
 
     def get_alarms(self):
         if self.errors is None:
@@ -379,15 +348,8 @@
                     (self.comm.hopo, cmd)
                 raise PS.PS_Exception(msg)
 
-<<<<<<< HEAD
-            elif response[0]=='*':
-                tup =  (self.comm.host, self.active_port, cmd)
-                msg = "CAN bus %s, port %s timed out, command %s" % tup
-                raise CanBusTimeout(msg)
-=======
             if response[0]!='*':
                 break
->>>>>>> 2ef31391
 
         if response[0]=='*':
             self.command_canbus_timeout += 1
@@ -447,14 +409,6 @@
         raise PS.PS_Exception('cabinet without relay boards are always on.')
 
     def update_state(self):
-<<<<<<< HEAD
-        STB = self.command(0, 'STB/')
-        self.error_code = check(0, STB)
-        rem = bool(int(self.command(0, 'REM/')))
-        self.rem_vdq = factory.VDQ(rem, q=PS.AQ_VALID)
-        return self.error_code
-
-=======
         self.error_code = self.checked_command(0, 'STB/')
         rem = bool(int(self.command(0, 'REM/')))
         self.rem_vdq = factory.VDQ(rem, q=PS.AQ_VALID)
@@ -476,26 +430,34 @@
                 alarm_msg = str(exc)
                 STAT.ALARM(alarm_msg, sticky=True)
 
-    def telnet(self, commands, timeout=2.5):
-        t0 = time()
-        def to():
-            y = max(t0+timeout-time(), 0.0)
-            return y
-        tel = telnetlib.Telnet(self.comm.host, timeout=to())
-        PS1 = '# '
-        tel.read_until(PS1, timeout=to())
-        ret = ''
-        for c in commands:
-            tel.write(c+'\n')
-            ret += tel.read_until(PS1, timeout=to())
-        tel.write('exit\n')
-        ret += tel.read_very_eager()
-        tel.close()
-        ret += tel.read_all()
-        # sometimes the exit command is contained in the output, sometimes not.
-        self.log.debug('telnet> %r return %r', commands, ret)
-        return ret
->>>>>>> 2ef31391
+    def telnet(self, commands):
+        try:
+            self.TelnetTimeout = 29.0
+            tfin = time()+self.TelnetTimeout
+            def to():
+                return max(tfin-time(), 0.01)
+            PS1 = '# '
+            if self.telnet_connection is None:
+                self.telnet_connection = telnetlib.Telnet(self.comm.host, timeout=to())
+                self.telnet_connection.read_until(PS1, timeout=to())
+            tel = self.telnet_connection
+            ret = ''
+            for c in commands:
+                tel.write(c+'\n')
+                ret += tel.read_until(PS1, timeout=to())
+            sleep(0.05)
+            ret += tel.read_very_eager()
+            # sometimes the exit command is contained in the output, sometimes not.
+            self.log.debug('telnet> %r return %r', commands, ret)
+            return ret
+        except Exception:
+            self.log.exception('telnet({0})'.format(commands))
+            try:
+                tel.close()
+            except Exception:
+                self.log.exception('closing telnet')
+            self.telnet_connection = None
+            raise
 
 
 class STB_Cabinet(CabinetControl):
@@ -532,80 +494,36 @@
 
 class Big_Cabinet(Wave_Cabinet):
 
-<<<<<<< HEAD
-    POWER_ON_STATE = 0x06,
-    POWER_OFF_STATE = 0x01,0x03
-
-    DS = DevState
-    MACHINE_STAT = (
-        (DS.OFF, 'CONFIG'),
-        (DS.OFF, 'cabinet off'),
-        (DS.INIT, 'starting cabinet'),
-        (DS.INIT, 'starting cabinet (inrush)'),
-        (DS.STANDBY, 'dc on'),
-        (DS.STANDBY, 'STANDBY'),
-        (DS.STANDBY, CAB_READY),
-        (DS.MOVING, 'STOPPING'),
-        (DS.ALARM, 'fault / interlock'),
-        (DS.INIT, 'starting buck'),
-        (DS.INIT, 'starting 4Q'),
-        (DS.MOVING, 'stopping cabinet'),
-        (DS.MOVING, 'ACK_BS'),
-        (DS.MOVING, 'ACK_DM'),
-        (DS.MOVING, 'ACK_QS'),
-        (DS.MOVING, 'ACK_QM'),
-        (DS.MOVING, 'cabinet pre-idle'),
-        (DS.MOVING, '(unused)'),
- #       (DS.MOVING, 'ack. buck
-    )
-
-
-# 0x0B : ACK_QS180_B1 (acknowledge Buck QS180-1)
-# 0x0C : ACK_QS180_Q1 (acknowledge 4Q QS180-1)
-# 0x0D : ACK_QS180_B2 (acknowledge Buck QS180-2)
-# 0x0E : ACK_QS180_Q2 (acknowledge 4Q QS180-2)
-# 0x0F : ACK_QS340_B (acknowledge Buck QS340)
-# 0x10 : ACK_QS340_Q (acknowledge 4Q QS340)
-# 0x11 : ACK_QC340_BS (acknowledge Buck QC340 Slave)
-# 0x12 : ACK_QC340_BM (acknowledge Buck QC340 Master)
-# 0x13 : ACK_QC340_QS (acknowledge 4Q QC340 Slave)
-# 0x14 : ACK_QC340_QM (acknowledge 4Q QC340 Master)
-=======
     mask = 0
     MACHINE_STAT = None # abstract
->>>>>>> 2ef31391
 
     errors = [
-    'cabinet CAN communication',
-    'cabinet EPROM',
-    'current RMS limit',
-    'cabinet watchdog',
-
-    'personal safety (PSS)',
-    'phase',
-    'door open',
-    'cabinet water',
-# MSB
-    'cabinet on',
-    'cabinet fuse',
-    'emergency / PSS',
-    'cabinet temperature',
-    'magnet temperature',
-    'magnet water flow',
-    'extern 3',
-    'extern 4'
+        'cabinet CAN communication',
+        'cabinet EPROM',
+        'current RMS limit',
+        'cabinet watchdog',
+
+        'personal safety (PSS)',
+        'phase',
+        'door open',
+        'cabinet water',
+    # MSB
+        'cabinet on',
+        'cabinet fuse',
+        'emergency / PSS',
+        'cabinet temperature',
+        PS.MSG.EXTERNAL_INTERLOCK.format(1),
+        PS.MSG.EXTERNAL_INTERLOCK.format(2),
+        PS.MSG.EXTERNAL_INTERLOCK.format(3),
+        PS.MSG.EXTERNAL_INTERLOCK.format(4),
     ]
 
+    def customize_xi(self, interlocks):
+        self.errors[12:12+len(interlocks)] = interlocks
+
     def update_state(self):
-<<<<<<< HEAD
-        STB = self.command(RELAY_PORT, 'STB/')
-        self.error_code = check(RELAY_PORT, STB)
-        STC = self.command(RELAY_PORT, 'STC/')
-        self.state_id = check(RELAY_PORT, STC)
-=======
         self.error_code = self.checked_command(RELAY_PORT, 'STB/')
         self.state_id = self.checked_command(RELAY_PORT, 'STC/')
->>>>>>> 2ef31391
         self.stat = self.get_stat()
         rem = bool(int(self.command(RELAY_PORT, 'REM/')))
         self.rem_vdq = factory.VDQ(rem, q=PS.AQ_VALID)
@@ -614,11 +532,7 @@
     def get_stat(self):
         if self.state_id is None: return None
         if self.state_id > len(self.MACHINE_STAT):
-<<<<<<< HEAD
-            s = [ DS.STANDBY, CAB_READY+' [%02d]' % self.state_id ]
-=======
             s = [ DevState.STANDBY, CAB_READY+' [%02d]' % self.state_id ]
->>>>>>> 2ef31391
         else:
             s = list(self.MACHINE_STAT[self.state_id])
             s[1] = s[1].lower()
@@ -645,7 +559,7 @@
         (DS.STANDBY, 'STANDBY'),
         (DS.STANDBY, CAB_READY),
         (DS.MOVING, 'STOPPING'),
-        (DS.ALARM, 'cabinet interlock'),
+        (DS.ALARM, 'cabinet fault'),
         (DS.INIT, 'switching power supply (buck) on'),
         (DS.INIT, 'switching power supply (4q) on...'),
         (DS.MOVING, 'switching power supply off...'),
@@ -682,7 +596,7 @@
         (DS.INIT, 'starting QH01 buck'),
         (DS.INIT, 'starting QH01 4q'),
         (DS.MOVING, 'stopping QH01'),
-        (DS.INIT, 'startin QH02 buck master'),
+        (DS.INIT, 'starting QH02 buck master'),
         (DS.INIT, 'starting QH02 buck slave'),
         (DS.INIT, 'starting QH02 4q'),
         (DS.MOVING, 'stopping QH02'),
